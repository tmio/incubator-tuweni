--- conflicted
+++ resolved
@@ -31,13 +31,8 @@
   id 'org.springframework.boot' version '3.2.4'
   id 'io.spring.dependency-management' version '1.1.3'
   id 'org.gradle.crypto.checksum' version '1.4.0'
-<<<<<<< HEAD
   id 'org.jetbrains.kotlin.jvm' version '1.9.23'
-  id 'org.jetbrains.kotlin.plugin.spring' version '1.9.10'
-=======
-  id 'org.jetbrains.kotlin.jvm' version '1.9.10'
   id 'org.jetbrains.kotlin.plugin.spring' version '1.9.23'
->>>>>>> aadc04fc
   id 'org.jetbrains.dokka' version '1.9.10'
   id 'maven-publish'
   id 'se.patrikerdes.use-latest-versions' version '0.2.18'
