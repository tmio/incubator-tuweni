/*
 * Licensed to the Apache Software Foundation (ASF) under one or more contributor license agreements. See the NOTICE
 * file distributed with this work for additional information regarding copyright ownership. The ASF licenses this file
 * to You under the Apache License, Version 2.0 (the "License"); you may not use this file except in compliance with the
 * License. You may obtain a copy of the License at
 *
 * http://www.apache.org/licenses/LICENSE-2.0
 *
 * Unless required by applicable law or agreed to in writing, software distributed under the License is distributed on
 * an "AS IS" BASIS, WITHOUT WARRANTIES OR CONDITIONS OF ANY KIND, either express or implied. See the License for the
 * specific language governing permissions and limitations under the License.
 */
import org.ajoberstar.grgit.Grgit
import java.time.Instant
import java.time.ZoneId
import java.time.format.DateTimeFormatter

buildscript {
  repositories {
    mavenCentral()
  }

  dependencies {
    classpath "org.ajoberstar.grgit:grgit-core:5.2.1"
  }
}

plugins {
  id 'com.diffplug.spotless' version '6.22.0'
  id 'net.ltgt.errorprone' version '3.1.0'
  id 'org.springframework.boot' version '3.2.4'
  id 'io.spring.dependency-management' version '1.1.3'
  id 'org.gradle.crypto.checksum' version '1.4.0'
  id 'org.jetbrains.kotlin.jvm' version '1.9.10'
  id 'org.jetbrains.kotlin.plugin.spring' version '1.9.10'
  id 'org.jetbrains.dokka' version '1.9.10'
  id 'maven-publish'
  id 'se.patrikerdes.use-latest-versions' version '0.2.18'
  id 'com.github.ben-manes.versions' version '0.49.0'
}

description = 'A set of libraries and other tools to aid development of blockchain and other decentralized software in Java and other JVM languages'

//////
// Version numbering

def versionNumber = '2.5.0'
def buildVersion = versionNumber + buildTag(buildRelease)

static String buildTag(releaseBuild) {
  if (releaseBuild == 'true' || System.getenv('BUILD_RELEASE') == 'true') {
    return ''
  }
  if (System.getenv('BUILD_TIMESTAMP') != null) {
    return DateTimeFormatter.ofPattern("-yyyyMMddHHmmss").withLocale(Locale.US).withZone( ZoneId.systemDefault() ).format(Instant.now())
  }
  return '-SNAPSHOT'
}


//////
// Default tasks and build aliases

defaultTasks 'spotlessCheck', 'jar', 'test', ':javadoc'

def buildAliases = ['dev': [
    'spotlessApply',
    ':jar',
    'test',
    ':javadoc'
  ]]

def expandedTaskList = []
gradle.startParameter.taskNames.each {
  expandedTaskList << (buildAliases[it] ? buildAliases[it] : it)
}
gradle.startParameter.taskNames = expandedTaskList.flatten()

ext {
  gradleVersion = '7.6'
}

apply from: "${rootDir}/gradle/wrapper.gradle"

apply from: "${rootDir}/gradle/stage.gradle"

apply from: "${rootDir}/gradle/check-licenses.gradle"

//////
// Gradle script formatting

spotless {
  groovyGradle {
    target '**/*.gradle'
    endWithNewline()
  }
}

task integrationTest(type: Test) {
}

subprojects {

  //////
  // Source formatting

  apply plugin: 'com.diffplug.spotless'
  spotless {
    java {
      target '**/*.java'
      targetExclude '**/generated-src/**/*.*'
      targetExclude '**/SECP256K1.java'
      removeUnusedImports()
      licenseHeaderFile rootProject.file('gradle/spotless.license.txt')
      googleJavaFormat('1.17.0')
      importOrder 'org.apache', 'java', ''
      trimTrailingWhitespace()
      endWithNewline()
    }
    kotlin {
      licenseHeaderFile rootProject.file('gradle/spotless.license.txt')
      ktlint("0.49.1").editorConfigOverride(['indent_size': '2', 'continuation_indent_size' : '2'])
      trimTrailingWhitespace()
      endWithNewline()
    }
  }

  plugins.withId('java', { _ ->
    sourceSets {
      integrationTest {
        compileClasspath += sourceSets.main.output + sourceSets.test.output
        runtimeClasspath += sourceSets.main.output + sourceSets.test.output
      }
    }

    configurations {
      integrationTestImplementation.extendsFrom testImplementation
      integrationTestRuntime.extendsFrom testRuntime
    }
    dependencies {
      integrationTestRuntimeOnly 'org.junit.jupiter:junit-jupiter-engine'
      integrationTestRuntimeOnly 'ch.qos.logback:logback-classic'
    }

    task integrationTest(type: Test) {
      description = 'Runs integration tests.'
      group = 'verification'

      testClassesDirs = sourceSets.integrationTest.output.classesDirs
      classpath = sourceSets.integrationTest.runtimeClasspath

      useJUnitPlatform() { includeEngines 'spek', 'junit-jupiter' }
      timeout = Duration.ofMinutes(30)
    }

    rootProject.integrationTest.dependsOn integrationTest
  })

  //////
  // Parallel build execution

  tasks.withType(Test) {
    // If GRADLE_MAX_TEST_FORKS is not set, use half the available processors
    maxParallelForks = (System.getenv('GRADLE_MAX_TEST_FORKS') ?:
      (Runtime.runtime.availableProcessors().intdiv(2) ?: 1)).toInteger()
  }

  tasks.withType(JavaCompile) {
    options.fork = true
    options.incremental = true
    options.encoding = 'UTF-8'
  }

  task allDependencies(type: DependencyReportTask) {}
}

//////
// Project defaults

allprojects {
  apply plugin: 'java-library'
  apply plugin: 'kotlin'
  apply plugin: 'io.spring.dependency-management'
  apply plugin: 'jacoco'
  apply plugin: 'org.jetbrains.dokka'
  apply plugin: 'net.ltgt.errorprone'
  apply plugin: 'maven-publish'
  apply plugin: 'signing'
  apply from: "${rootDir}/dependency-versions.gradle"

  bootJar {
    enabled = false
  }

  jar {
    enabled = true
  }

  version = buildVersion

  repositories {
    mavenCentral()
    maven {
      url = 'https://hyperledger.jfrog.io/artifactory/besu-maven/'
    }
  }


  //////
  // Compiler arguments

  sourceCompatibility = '1.17'
  targetCompatibility = '1.17'

  dependencies {
    errorprone 'com.google.errorprone:error_prone_core'
  }

  tasks.withType(AbstractArchiveTask) {
    preserveFileTimestamps = false
    reproducibleFileOrder = true
  }

  tasks.withType(JavaCompile) {
    options.compilerArgs += [
      '-Xlint:unchecked',
      '-Xlint:cast',
      '-Xlint:rawtypes',
      '-Xlint:overloads',
      '-Xlint:divzero',
      '-Xlint:finally',
      '-Xlint:static',
      '-Werror'
    ]

    options.errorprone {
      excludedPaths = '.*/generated-src/.*'
      check('FutureReturnValueIgnored', net.ltgt.gradle.errorprone.CheckSeverity.OFF)
      check('UnnecessaryParentheses', net.ltgt.gradle.errorprone.CheckSeverity.OFF)

      disableWarningsInGeneratedCode = true
    }
  }

  tasks.withType(org.jetbrains.kotlin.gradle.tasks.KotlinCompile).all {
    kotlinOptions {
      jvmTarget = "17"
      allWarningsAsErrors = true
      freeCompilerArgs = [
        '-Xjsr305=strict',
        '-Xjvm-default=all'
      ]
    }
  }


  //////
  // Use JUnit5 for testing

  test {
    useJUnitPlatform() { includeEngines 'spek', 'junit-jupiter' }
    timeout = Duration.ofMinutes(30)
  }

  jacocoTestReport {
    reports {
      xml.enabled true
      html.enabled true
    }
    getExecutionData().setFrom(fileTree(buildDir).include("/jacoco/*.exec"))
  }


  //////
  // Artifact locations

  jar {
    destinationDirectory = file("${rootProject.buildDir}/libs")
  }

  task sourcesJar(type: Jar, dependsOn: classes) {
    destinationDirectory = file("${rootProject.buildDir}/src")
    classifier = 'sources'
    from sourceSets.main.allSource
  }

  //////
  // Packaging and deployment

  tasks.withType(Jar) {
    def moduleName = rootProject.name
    if (rootProject == project) {
      archiveBaseName = project.name
    } else {
      archiveBaseName = rootProject.name + '-' + project.name
      moduleName += ".${project.name}"
    }
    manifest {
      attributes('Implementation-Title': archiveBaseName,
      'Implementation-Version': project.version,
      'Automatic-Module-Name': moduleName.replaceAll("-","_"))
    }
    from(rootProject.projectDir) {
      include 'DISCLAIMER'
      include 'LICENSE'
      include 'NOTICE'
      into 'META-INF'
    }
  }

  if (project.name != 'eth-reference-tests' && project.name != 'eth2-reference-tests' && project.name != 'dist') {

    artifacts {
      archives sourcesJar
      archives jar
    }

    signing {
      useGpgCmd()
      sign configurations.archives
    }

    publishing {
      repositories {
        maven {
          def isRelease = buildVersion.endsWith('SNAPSHOT')
          def releasesRepoUrl = "https://oss.sonatype.org/service/local/staging/deploy/maven2"
          def snapshotsRepoUrl = "https://oss.sonatype.org/content/repositories/snapshots"
          url = isRelease ? snapshotsRepoUrl : releasesRepoUrl

          def settingsXml = new File(System.getProperty('user.home'), '.m2/settings.xml')

          def credentialsFound = false;
          if (settingsXml.exists()) {
            project.logger.info('Reading .m2/settings.xml')
            def serverId = (project.properties['distMgmtServerId'] ?: isRelease
              ? 'apache.releases.https' : 'apache.snapshots.https')
            def m2SettingCreds = new XmlSlurper().parse(settingsXml).servers.server.find { server -> serverId.equals(server.id.text()) }
            if (m2SettingCreds) {
              project.logger.info('Found matching credentials from .m2/settings.xml')
              credentials {
                username m2SettingCreds.username.text()
                password m2SettingCreds.password.text()
              }
              credentialsFound = true
            }
          }

          if (!credentialsFound) {
            project.logger.info('Reading credentials from environment')
            project.logger.info('Username ' + nexusUsername)
            credentials {
              username nexusUsername
              password nexusPassword
            }
          }
        }
      }
      publications {
        MavenDeployment(MavenPublication) { publication ->
          if (project != rootProject) {
            from components.java
            artifact sourcesJar { classifier 'sources' }
          }
          groupId 'io.tmio'
          artifactId 'tuweni-' + project.name
          version project.version

          versionMapping {
            usage('java-runtime'){
              fromResolutionResult()
            }
            usage('java-api'){
              fromResolutionResult()
            }
          }

          pom {
            name = project.name
            afterEvaluate { description = project.description }
            url = 'https://github.com/tmio/tuweni'
            licenses {
              license {
                name = "The Apache License, Version 2.0"
                url = "http://www.apache.org/licenses/LICENSE-2.0.txt"
              }
            }
            scm {
              connection = 'scm:https://github.com/tmio/tuweni.git'
              developerConnection = 'scm:git@github.com:tmio/tuweni.git'
              url = 'https://github.com/tmio/tuweni'
            }
            developers {
              developer {
                name = 'Antoine Toulme'
                email = 'antoine@lunar-ocean.com'
                organization = 'The Machine Consultancy, LLC'
                organizationUrl = 'https://themachine.io'
              }
            }
            issueManagement {
              system = "github"
              url = "https://www.github.com/tmio/tuweni/issues"
            }
          }

          pom.withXml {
            // use inline versions rather than pom dependency management
            asNode().remove(asNode().dependencyManagement[0])
            if (asNode().dependencies[0]) {
              asNode().remove(asNode().dependencies[0])
            }

            def dependenciesNode = asNode().appendNode('dependencies')
            def addDependencyNode = { dep, optional, scope ->
              def dependencyNode = dependenciesNode.appendNode('dependency')
              if (dep instanceof ProjectDependency) {
                dependencyNode.appendNode('groupId', 'io.tmio')
                dependencyNode.appendNode('artifactId', rootProject.name + '-' + dep.name)
                dependencyNode.appendNode('version', dep.version)
              } else {
                dependencyNode.appendNode('groupId', dep.group)
                dependencyNode.appendNode('artifactId', dep.name)
                if (dep.version != null) {
                  dependencyNode.appendNode('version', dep.version)
                } else {
                  def version = dependencyManagement.managedVersions["$dep.group:$dep.name"]
                  dependencyNode.appendNode('version', version)
                }
              }
              if (optional) {
                dependencyNode.appendNode('optional', 'true')
              }
              if (scope != null) {
                dependencyNode.appendNode('scope', scope)
              }

              def ers = dep.excludeRules
              if (!ers.empty) {
                def exclusionsNode = dependencyNode.appendNode('exclusions')
                ers.each { er ->
                  def exclusionNode = exclusionsNode.appendNode('exclusion')
                  exclusionNode.appendNode('groupId', er.group)
                  exclusionNode.appendNode('artifactId', er.module)
                }
              }
            }
            configurations.implementation.allDependencies.each { dep ->
              addDependencyNode(dep, false, null)
            }
            configurations.compileOnly.allDependencies.each { dep ->
              addDependencyNode(dep, true, null)
            }
            configurations.runtimeOnly.allDependencies.each { dep ->
              addDependencyNode(dep, false, 'runtime')
            }

            if (System.getenv('ENABLE_SIGNING') == 'true') {
              def pomFile = file("${project.buildDir}/generated-pom.xml")
              writeTo(pomFile)
              def pomAscFile = signing.sign(pomFile).signatureFiles[0]
              artifact(pomAscFile) {
                classifier = null
                extension = 'pom.asc'
              }
            }
          }

          if (System.getenv('ENABLE_SIGNING') == 'true') {
            // create the signed artifacts
            tasks.signArchives.signatureFiles.each {
              artifact(it) {
                def matcher = it.file =~ /-(sources|javadoc)\.jar\.asc$/
                if (matcher.find()) {
                  classifier = matcher.group(1)
                } else {
                  classifier = null
                }
                extension = 'jar.asc'
              }
            }
          }
        }
      }
    }

    tasks.withType(Sign) {
      onlyIf {
        System.getenv('ENABLE_SIGNING') == 'true'
      }
    }

    tasks.withType(GenerateModuleMetadata) {
      enabled = false
    }

    model {
      tasks.generatePomFileForMavenDeploymentPublication {
        destination = file("$buildDir/generated-pom.xml")
      }
      tasks.publishMavenDeploymentPublicationToMavenLocal { dependsOn project.tasks.signArchives }
    }
  }
}


//////
// Configure root project as a virtual package that depends on all components

dependencies {
  subprojects.findAll {
    !it.name.contains('reference-tests')
  }.each { p ->
    switch (p.name) {
      case 'crypto':
        implementation(p) {
          exclude group: 'com.github.jnr', module: 'jnr-ffi'
        }
        break
      default:
        implementation p
        break
    }
  }
}

apply plugin: 'kotlin'
apply plugin: 'org.jetbrains.dokka'

tasks.dokkaHtmlMultiModule.configure {
  outputDirectory.set(file("$rootProject.buildDir/docs"))
}

tasks.register("docs") {
  dependsOn dokkaHtmlMultiModule
}

dokkaHtml {
  moduleName = 'tuweni'

  dokkaSourceSets {
    configureEach {

      // Use to include or exclude non public members.
      includeNonPublic.set(false)

      // Do not output deprecated members. Applies globally, can be overridden by packageOptions
      skipDeprecated.set(false)

      // Emit warnings about not documented members. Applies globally, also can be overridden by packageOptions
      reportUndocumented.set(true)

      // Do not create index pages for empty packages
      skipEmptyPackages.set(true)

      // Platform used for code analysis. See the "Platforms" section of this readme
      platform.set(org.jetbrains.dokka.Platform.jvm)

      // List of files with module and package documentation
      // https://kotlinlang.org/docs/reference/kotlin-doc.html#module-and-package-documentation
      includes.from('docs.md')
    }
  }
}

project.task("checkNotice") {
  def lines = file("NOTICE").readLines()
<<<<<<< HEAD
  def expected = "Copyright 2023-${LocalDate.now().getYear()} Machine Consultancy LLC"
=======
  def expected = "Copyright 2023-${LocalDate.now().getYear()} The Machine Consultancy LLC"
>>>>>>> a652c200
  for (line in lines) {
    if (expected == line) {
      return
    }
  }
  throw new GradleException('NOTICE file is not up-to-date')
}<|MERGE_RESOLUTION|>--- conflicted
+++ resolved
@@ -565,11 +565,7 @@
 
 project.task("checkNotice") {
   def lines = file("NOTICE").readLines()
-<<<<<<< HEAD
-  def expected = "Copyright 2023-${LocalDate.now().getYear()} Machine Consultancy LLC"
-=======
   def expected = "Copyright 2023-${LocalDate.now().getYear()} The Machine Consultancy LLC"
->>>>>>> a652c200
   for (line in lines) {
     if (expected == line) {
       return
