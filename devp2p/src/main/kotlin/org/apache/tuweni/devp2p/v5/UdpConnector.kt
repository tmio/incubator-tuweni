--- conflicted
+++ resolved
@@ -116,28 +116,12 @@
   fun getNodesTable(): RoutingTable
 
   /**
-<<<<<<< HEAD
-   * Provides node's topic table
-   *
-   * @return node's topic table
-   */
-  fun getTopicTable(): TopicTable
-
-  /**
-   * Provides node's ticket holder
-   *
-   * @return node's ticket holder
-   */
-  fun getTicketHolder(): TicketHolder
-
-=======
    * Retrieve enr of pinging node
    *
    * @param node identifier
    *
    * @return node record
    */
->>>>>>> 48bab29c
   fun getAwaitingPongRecord(nodeId: Bytes): Bytes?
 
   /**
@@ -157,6 +141,20 @@
   fun getNodeRecords(): ENRStorage
 
   /**
+   * Provides node's topic table
+   *
+   * @return node's topic table
+   */
+  fun getTopicTable(): TopicTable
+
+  /**
+   * Provides node's ticket holder
+   *
+   * @return node's ticket holder
+   */
+  fun getTicketHolder(): TicketHolder
+
+  /**
    * Provides node's topic registrar
    *
    * @return node's topic registrar
